//! Tests for `builtin_fn_macro.rs` from `hir_expand`.

use expect_test::expect;

use crate::macro_expansion_tests::check;

#[test]
fn test_column_expand() {
    check(
        r#"
#[rustc_builtin_macro]
macro_rules! column {() => {}}

fn main() { column!(); }
"#,
        expect![[r#"
#[rustc_builtin_macro]
macro_rules! column {() => {}}

fn main() { 0 as u32; }
"#]],
    );
}

#[test]
fn test_line_expand() {
    check(
        r#"
#[rustc_builtin_macro]
macro_rules! line {() => {}}

fn main() { line!() }
"#,
        expect![[r#"
#[rustc_builtin_macro]
macro_rules! line {() => {}}

fn main() { 0 as u32 }
"#]],
    );
}

#[test]
fn test_stringify_expand() {
    check(
        r#"
#[rustc_builtin_macro]
macro_rules! stringify {() => {}}

fn main() {
    stringify!(
        a
        b
        c
    );
}
"#,
        expect![[r##"
#[rustc_builtin_macro]
macro_rules! stringify {() => {}}

fn main() {
    "a b c";
}
"##]],
    );
}

#[test]
fn test_env_expand() {
    check(
        r#"
#[rustc_builtin_macro]
macro_rules! env {() => {}}

fn main() { env!("TEST_ENV_VAR"); }
"#,
        expect![[r##"
#[rustc_builtin_macro]
macro_rules! env {() => {}}

fn main() { "__RA_UNIMPLEMENTED__"; }
"##]],
    );
}

#[test]
fn test_option_env_expand() {
    check(
        r#"
#[rustc_builtin_macro]
macro_rules! option_env {() => {}}

fn main() { option_env!("TEST_ENV_VAR"); }
"#,
        expect![[r#"
#[rustc_builtin_macro]
macro_rules! option_env {() => {}}

fn main() { ::core::option::Option::None:: < &str>; }
"#]],
    );
}

#[test]
fn test_file_expand() {
    check(
        r#"
#[rustc_builtin_macro]
macro_rules! file {() => {}}

fn main() { file!(); }
"#,
        expect![[r##"
#[rustc_builtin_macro]
macro_rules! file {() => {}}

fn main() { ""; }
"##]],
    );
}

#[test]
fn test_assert_expand() {
    check(
        r#"
#[rustc_builtin_macro]
macro_rules! assert {
    ($cond:expr) => ({ /* compiler built-in */ });
    ($cond:expr, $($args:tt)*) => ({ /* compiler built-in */ })
}

fn main() {
    assert!(true, "{} {:?}", arg1(a, b, c), arg2);
}
"#,
        expect![[r##"
#[rustc_builtin_macro]
macro_rules! assert {
    ($cond:expr) => ({ /* compiler built-in */ });
    ($cond:expr, $($args:tt)*) => ({ /* compiler built-in */ })
}

fn main() {
     {
        if !(true ) {
            $crate::panic!("{} {:?}", arg1(a, b, c), arg2);
        }
    };
}
"##]],
    );
}

#[test]
fn test_compile_error_expand() {
    check(
        r#"
#[rustc_builtin_macro]
macro_rules! compile_error {
    ($msg:expr) => ({ /* compiler built-in */ });
    ($msg:expr,) => ({ /* compiler built-in */ })
}

// This expands to nothing (since it's in item position), but emits an error.
compile_error!("error, with an escaped quote: \"");
compile_error!(r"this is a raw string");
"#,
        expect![[r##"
#[rustc_builtin_macro]
macro_rules! compile_error {
    ($msg:expr) => ({ /* compiler built-in */ });
    ($msg:expr,) => ({ /* compiler built-in */ })
}

/* error: error, with an escaped quote: " */
/* error: this is a raw string */
"##]],
    );
}

#[test]
fn test_format_args_expand() {
    check(
        r#"
#[rustc_builtin_macro]
macro_rules! format_args {
    ($fmt:expr) => ({ /* compiler built-in */ });
    ($fmt:expr, $($args:tt)*) => ({ /* compiler built-in */ })
}

fn main() {
    format_args!("{} {:?}", arg1(a, b, c), arg2);
}
"#,
        expect![[r##"
#[rustc_builtin_macro]
macro_rules! format_args {
    ($fmt:expr) => ({ /* compiler built-in */ });
    ($fmt:expr, $($args:tt)*) => ({ /* compiler built-in */ })
}

fn main() {
<<<<<<< HEAD
    $crate::fmt::Arguments::new_v1(&[], &[$crate::fmt::Argument::new(&(arg1(a, b, c)), $crate::fmt::Display::fmt), $crate::fmt::Argument::new(&(arg2), $crate::fmt::Display::fmt), ]);
=======
    ::core::fmt::Arguments::new_v1(&["", " ", ], &[::core::fmt::Argument::new(&(arg1(a, b, c)), ::core::fmt::Display::fmt), ::core::fmt::Argument::new(&(arg2), ::core::fmt::Debug::fmt), ]);
>>>>>>> aa9bc861
}
"##]],
    );
}

#[test]
fn test_format_args_expand_with_comma_exprs() {
    check(
        r#"
#[rustc_builtin_macro]
macro_rules! format_args {
    ($fmt:expr) => ({ /* compiler built-in */ });
    ($fmt:expr, $($args:tt)*) => ({ /* compiler built-in */ })
}

fn main() {
    format_args!("{} {:?}", a::<A,B>(), b);
}
"#,
        expect![[r##"
#[rustc_builtin_macro]
macro_rules! format_args {
    ($fmt:expr) => ({ /* compiler built-in */ });
    ($fmt:expr, $($args:tt)*) => ({ /* compiler built-in */ })
}

fn main() {
<<<<<<< HEAD
    $crate::fmt::Arguments::new_v1(&[], &[$crate::fmt::Argument::new(&(a::<A, B>()), $crate::fmt::Display::fmt), $crate::fmt::Argument::new(&(b), $crate::fmt::Display::fmt), ]);
=======
    ::core::fmt::Arguments::new_v1(&["", " ", ], &[::core::fmt::Argument::new(&(a::<A, B>()), ::core::fmt::Display::fmt), ::core::fmt::Argument::new(&(b), ::core::fmt::Debug::fmt), ]);
>>>>>>> aa9bc861
}
"##]],
    );
}

#[test]
fn test_format_args_expand_with_raw_strings() {
    check(
        r##"
#[rustc_builtin_macro]
macro_rules! format_args {
    ($fmt:expr) => ({ /* compiler built-in */ });
    ($fmt:expr, $($args:tt)*) => ({ /* compiler built-in */ })
}

fn main() {
    format_args!(
        r#"{},mismatch,"{}","{}""#,
        location_csv_pat(db, &analysis, vfs, &sm, pat_id),
        mismatch.expected.display(db),
        mismatch.actual.display(db)
    );
}
"##,
        expect![[r##"
#[rustc_builtin_macro]
macro_rules! format_args {
    ($fmt:expr) => ({ /* compiler built-in */ });
    ($fmt:expr, $($args:tt)*) => ({ /* compiler built-in */ })
}

fn main() {
    ::core::fmt::Arguments::new_v1(&[r#""#, r#",mismatch,""#, r#"",""#, r#"""#, ], &[::core::fmt::Argument::new(&(location_csv_pat(db, &analysis, vfs, &sm, pat_id)), ::core::fmt::Display::fmt), ::core::fmt::Argument::new(&(mismatch.expected.display(db)), ::core::fmt::Display::fmt), ::core::fmt::Argument::new(&(mismatch.actual.display(db)), ::core::fmt::Display::fmt), ]);
}
"##]],
    );
}

#[test]
fn test_format_args_expand_eager() {
    check(
        r#"
#[rustc_builtin_macro]
macro_rules! concat {}

#[rustc_builtin_macro]
macro_rules! format_args {
    ($fmt:expr) => ({ /* compiler built-in */ });
    ($fmt:expr, $($args:tt)*) => ({ /* compiler built-in */ })
}

fn main() {
    format_args!(concat!("xxx{}y", "{:?}zzz"), 2, b);
}
"#,
        expect![[r##"
#[rustc_builtin_macro]
macro_rules! concat {}

#[rustc_builtin_macro]
macro_rules! format_args {
    ($fmt:expr) => ({ /* compiler built-in */ });
    ($fmt:expr, $($args:tt)*) => ({ /* compiler built-in */ })
}

fn main() {
    ::core::fmt::Arguments::new_v1(&["xxx", "y", "zzz", ], &[::core::fmt::Argument::new(&(2), ::core::fmt::Display::fmt), ::core::fmt::Argument::new(&(b), ::core::fmt::Debug::fmt), ]);
}
"##]],
    );
}

#[test]
fn test_format_args_expand_with_broken_member_access() {
    check(
        r#"
#[rustc_builtin_macro]
macro_rules! format_args {
    ($fmt:expr) => ({ /* compiler built-in */ });
    ($fmt:expr, $($args:tt)*) => ({ /* compiler built-in */ })
}

fn main() {
    let _ =
        format_args!/*+errors*/("{} {:?}", a.);
}
"#,
        expect![[r##"
#[rustc_builtin_macro]
macro_rules! format_args {
    ($fmt:expr) => ({ /* compiler built-in */ });
    ($fmt:expr, $($args:tt)*) => ({ /* compiler built-in */ })
}

fn main() {
    let _ =
<<<<<<< HEAD
        /* parse error: expected field name or number */
$crate::fmt::Arguments::new_v1(&[], &[$crate::fmt::Argument::new(&(a.), $crate::fmt::Display::fmt), ]);
=======
        /* error: no rule matches input tokens *//* parse error: expected field name or number */
::core::fmt::Arguments::new_v1(&["", " ", ], &[::core::fmt::Argument::new(&(a.), ::core::fmt::Display::fmt), ::core::fmt::Argument::new(&(), ::core::fmt::Debug::fmt), ]);
>>>>>>> aa9bc861
}
"##]],
    );
}

#[test]
fn test_include_bytes_expand() {
    check(
        r#"
#[rustc_builtin_macro]
macro_rules! include_bytes {
    ($file:expr) => {{ /* compiler built-in */ }};
    ($file:expr,) => {{ /* compiler built-in */ }};
}

fn main() { include_bytes("foo"); }
"#,
        expect![[r##"
#[rustc_builtin_macro]
macro_rules! include_bytes {
    ($file:expr) => {{ /* compiler built-in */ }};
    ($file:expr,) => {{ /* compiler built-in */ }};
}

fn main() { include_bytes("foo"); }
"##]],
    );
}

#[test]
fn test_concat_expand() {
    check(
        r##"
#[rustc_builtin_macro]
macro_rules! concat {}

fn main() { concat!("foo", "r", 0, r#"bar"#, "\n", false, '"', '\0'); }
"##,
        expect![[r##"
#[rustc_builtin_macro]
macro_rules! concat {}

fn main() { "foor0bar\nfalse\"\u{0}"; }
"##]],
    );
}

#[test]
fn test_concat_bytes_expand() {
    check(
        r##"
#[rustc_builtin_macro]
macro_rules! concat_bytes {}

fn main() { concat_bytes!(b'A', b"BC", [68, b'E', 70]); }
"##,
        expect![[r##"
#[rustc_builtin_macro]
macro_rules! concat_bytes {}

fn main() { [b'A', 66, 67, 68, b'E', 70]; }
"##]],
    );
}

#[test]
fn test_concat_with_captured_expr() {
    check(
        r##"
#[rustc_builtin_macro]
macro_rules! concat {}

macro_rules! surprise {
    () => { "s" };
}

macro_rules! stuff {
    ($string:expr) => { concat!($string) };
}

fn main() { concat!(surprise!()); }
"##,
        expect![[r##"
#[rustc_builtin_macro]
macro_rules! concat {}

macro_rules! surprise {
    () => { "s" };
}

macro_rules! stuff {
    ($string:expr) => { concat!($string) };
}

fn main() { "s"; }
"##]],
    );
}

#[test]
fn test_concat_idents_expand() {
    check(
        r##"
#[rustc_builtin_macro]
macro_rules! concat_idents {}

fn main() { concat_idents!(foo, bar); }
"##,
        expect![[r##"
#[rustc_builtin_macro]
macro_rules! concat_idents {}

fn main() { foobar; }
"##]],
    );
}<|MERGE_RESOLUTION|>--- conflicted
+++ resolved
@@ -201,11 +201,7 @@
 }
 
 fn main() {
-<<<<<<< HEAD
-    $crate::fmt::Arguments::new_v1(&[], &[$crate::fmt::Argument::new(&(arg1(a, b, c)), $crate::fmt::Display::fmt), $crate::fmt::Argument::new(&(arg2), $crate::fmt::Display::fmt), ]);
-=======
     ::core::fmt::Arguments::new_v1(&["", " ", ], &[::core::fmt::Argument::new(&(arg1(a, b, c)), ::core::fmt::Display::fmt), ::core::fmt::Argument::new(&(arg2), ::core::fmt::Debug::fmt), ]);
->>>>>>> aa9bc861
 }
 "##]],
     );
@@ -233,11 +229,7 @@
 }
 
 fn main() {
-<<<<<<< HEAD
-    $crate::fmt::Arguments::new_v1(&[], &[$crate::fmt::Argument::new(&(a::<A, B>()), $crate::fmt::Display::fmt), $crate::fmt::Argument::new(&(b), $crate::fmt::Display::fmt), ]);
-=======
     ::core::fmt::Arguments::new_v1(&["", " ", ], &[::core::fmt::Argument::new(&(a::<A, B>()), ::core::fmt::Display::fmt), ::core::fmt::Argument::new(&(b), ::core::fmt::Debug::fmt), ]);
->>>>>>> aa9bc861
 }
 "##]],
     );
@@ -334,13 +326,8 @@
 
 fn main() {
     let _ =
-<<<<<<< HEAD
-        /* parse error: expected field name or number */
-$crate::fmt::Arguments::new_v1(&[], &[$crate::fmt::Argument::new(&(a.), $crate::fmt::Display::fmt), ]);
-=======
         /* error: no rule matches input tokens *//* parse error: expected field name or number */
 ::core::fmt::Arguments::new_v1(&["", " ", ], &[::core::fmt::Argument::new(&(a.), ::core::fmt::Display::fmt), ::core::fmt::Argument::new(&(), ::core::fmt::Debug::fmt), ]);
->>>>>>> aa9bc861
 }
 "##]],
     );
