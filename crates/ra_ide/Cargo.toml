[package]
edition = "2018"
name = "ra_ide"
version = "0.1.0"
authors = ["rust-analyzer developers"]
license = "MIT OR Apache-2.0"

[lib]
doctest = false

[features]
wasm = []

[dependencies]
either = "1.5.3"
indexmap = "1.3.2"
itertools = "0.9.0"
log = "0.4.8"
rustc-hash = "1.1.0"
<<<<<<< HEAD
rand = { version = "0.7.3", features = ["small_rng"] }
url = "*"
maplit = "*"
lazy_static = "*"
pulldown-cmark-to-cmark = "4.0.2"
pulldown-cmark = "0.7.0"
=======
oorandom = "11.1.2"
>>>>>>> 6b7cb8b5

stdx = { path = "../stdx" }

ra_syntax = { path = "../ra_syntax" }
ra_text_edit = { path = "../ra_text_edit" }
ra_db = { path = "../ra_db" }
ra_ide_db = { path = "../ra_ide_db" }
ra_cfg = { path = "../ra_cfg" }
ra_fmt = { path = "../ra_fmt" }
ra_prof = { path = "../ra_prof" }
test_utils = { path = "../test_utils" }
ra_assists = { path = "../ra_assists" }
ra_ssr = { path = "../ra_ssr" }
ra_hir_def = { path = "../ra_hir_def" }
ra_tt = { path = "../ra_tt" }
ra_parser = { path = "../ra_parser" }

# ra_ide should depend only on the top-level `hir` package. if you need
# something from some `hir_xxx` subpackage, reexport the API via `hir`.
hir = { path = "../ra_hir", package = "ra_hir" }

[dev-dependencies]
expect = { path = "../expect" }<|MERGE_RESOLUTION|>--- conflicted
+++ resolved
@@ -17,16 +17,13 @@
 itertools = "0.9.0"
 log = "0.4.8"
 rustc-hash = "1.1.0"
-<<<<<<< HEAD
 rand = { version = "0.7.3", features = ["small_rng"] }
 url = "*"
 maplit = "*"
 lazy_static = "*"
 pulldown-cmark-to-cmark = "4.0.2"
 pulldown-cmark = "0.7.0"
-=======
 oorandom = "11.1.2"
->>>>>>> 6b7cb8b5
 
 stdx = { path = "../stdx" }
 
